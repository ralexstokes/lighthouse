--- conflicted
+++ resolved
@@ -1,10 +1,6 @@
 use crate::helpers::*;
 use crate::response_builder::ResponseBuilder;
-<<<<<<< HEAD
 use crate::{ApiResult, BoxFut};
-=======
-use crate::{success_response, ApiResult};
->>>>>>> 0b2f3bbf
 use beacon_chain::BeaconChainTypes;
 use hyper::{Body, Request};
 use version;
@@ -17,10 +13,5 @@
 /// Read the genesis time from the current beacon chain state.
 pub fn get_genesis_time<T: BeaconChainTypes + 'static>(req: Request<Body>) -> ApiResult {
     let beacon_chain = get_beacon_chain_from_request::<T>(&req)?;
-<<<<<<< HEAD
-    let head_state = get_head_state(beacon_chain)?;
-    ResponseBuilder::new(&req).body(&head_state.genesis_time)
-=======
     ResponseBuilder::new(&req).body(&beacon_chain.head().beacon_state.genesis_time)
->>>>>>> 0b2f3bbf
 }