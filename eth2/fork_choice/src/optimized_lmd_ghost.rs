//! The optimised bitwise LMD-GHOST fork choice rule.
use crate::{ForkChoice, ForkChoiceError};
use log::{debug, trace};
use std::cmp::Ordering;
use std::collections::HashMap;
use std::marker::PhantomData;
use std::sync::Arc;
use store::Store;
use types::{BeaconBlock, BeaconState, ChainSpec, EthSpec, Hash256, Slot, SlotHeight};

//TODO: Pruning - Children
//TODO: Handle Syncing

// NOTE: This uses u32 to represent difference between block heights. Thus this is only
// applicable for block height differences in the range of a u32.
// This can potentially be parallelized in some parts.

/// Compute the base-2 logarithm of an integer, floored (rounded down)
#[inline]
fn log2_int(x: u64) -> u32 {
    if x == 0 {
        return 0;
    }
    63 - x.leading_zeros()
}

fn power_of_2_below(x: u64) -> u64 {
    2u64.pow(log2_int(x))
}

/// Stores the necessary data structures to run the optimised lmd ghost algorithm.
pub struct OptimizedLMDGhost<T, E> {
    /// A cache of known ancestors at given heights for a specific block.
    //TODO: Consider FnvHashMap
    cache: HashMap<CacheKey<u64>, Hash256>,
    /// Log lookup table for blocks to their ancestors.
    //TODO: Verify we only want/need a size 16 log lookup
    ancestors: Vec<HashMap<Hash256, Hash256>>,
    /// Stores the children for any given parent.
    children: HashMap<Hash256, Vec<Hash256>>,
    /// The latest attestation targets as a map of validator index to block hash.
    //TODO: Could this be a fixed size vec
    latest_attestation_targets: HashMap<u64, Hash256>,
    /// Block and state storage.
    store: Arc<T>,
    max_known_height: SlotHeight,
    _phantom: PhantomData<E>,
}

impl<T: Store, E: EthSpec> OptimizedLMDGhost<T, E> {
    /// Finds the latest votes weighted by validator balance. Returns a hashmap of block_hash to
    /// weighted votes.
    pub fn get_latest_votes(
        &self,
        state_root: &Hash256,
        block_slot: Slot,
        spec: &ChainSpec,
    ) -> Result<HashMap<Hash256, u64>, ForkChoiceError> {
        // get latest votes
        // Note: Votes are weighted by min(balance, MAX_DEPOSIT_AMOUNT) //
        // FORK_CHOICE_BALANCE_INCREMENT
        // build a hashmap of block_hash to weighted votes
        let mut latest_votes: HashMap<Hash256, u64> = HashMap::new();
        // gets the current weighted votes
        let current_state: BeaconState<E> = self
            .store
            .get(&state_root)?
            .ok_or_else(|| ForkChoiceError::MissingBeaconState(*state_root))?;

        let active_validator_indices =
            current_state.get_active_validator_indices(block_slot.epoch(spec.slots_per_epoch));
        let validator_balances = &current_state.validator_balances;

        for index in active_validator_indices {
<<<<<<< HEAD
            let balance = std::cmp::min(validator_balances[index], spec.max_deposit_amount)
                / spec.fork_choice_balance_increment;
=======
            let balance = std::cmp::min(current_state.balances[index], spec.max_effective_balance)
                / spec.effective_balance_increment;
>>>>>>> a3a941ef
            if balance > 0 {
                if let Some(target) = self.latest_attestation_targets.get(&(index as u64)) {
                    *latest_votes.entry(*target).or_insert_with(|| 0) += balance;
                }
            }
        }
        trace!("Latest votes: {:?}", latest_votes);
        Ok(latest_votes)
    }

    /// Gets the ancestor at a given height `at_height` of a block specified by `block_hash`.
    fn get_ancestor(
        &mut self,
        block_hash: Hash256,
        target_height: SlotHeight,
        spec: &ChainSpec,
    ) -> Option<Hash256> {
        // return None if we can't get the block from the db.
        let block_height = {
            let block_slot = self
                .store
                .get::<BeaconBlock>(&block_hash)
                .ok()?
                .expect("Should have returned already if None")
                .slot;

            block_slot.height(spec.genesis_slot)
        };

        // verify we haven't exceeded the block height
        if target_height >= block_height {
            if target_height > block_height {
                return None;
            } else {
                return Some(block_hash);
            }
        }
        // check if the result is stored in our cache
        let cache_key = CacheKey::new(&block_hash, target_height.as_u64());
        if let Some(ancestor) = self.cache.get(&cache_key) {
            return Some(*ancestor);
        }

        // not in the cache recursively search for ancestors using a log-lookup
        if let Some(ancestor) = {
            let ancestor_lookup = *self.ancestors
                [log2_int((block_height - target_height - 1u64).as_u64()) as usize]
                .get(&block_hash)
                //TODO: Panic if we can't lookup and fork choice fails
                .expect("All blocks should be added to the ancestor log lookup table");
            self.get_ancestor(ancestor_lookup, target_height, &spec)
        } {
            // add the result to the cache
            self.cache.insert(cache_key, ancestor);
            return Some(ancestor);
        }

        None
    }

    // looks for an obvious block winner given the latest votes for a specific height
    fn get_clear_winner(
        &mut self,
        latest_votes: &HashMap<Hash256, u64>,
        block_height: SlotHeight,
        spec: &ChainSpec,
    ) -> Option<Hash256> {
        // map of vote counts for every hash at this height
        let mut current_votes: HashMap<Hash256, u64> = HashMap::new();
        let mut total_vote_count = 0;

        trace!("Clear winner at block height: {}", block_height);
        // loop through the latest votes and count all votes
        // these have already been weighted by balance
        for (hash, votes) in latest_votes.iter() {
            if let Some(ancestor) = self.get_ancestor(*hash, block_height, spec) {
                let current_vote_value = *current_votes.get(&ancestor).unwrap_or_else(|| &0);
                current_votes.insert(ancestor, current_vote_value + *votes);
                total_vote_count += votes;
            }
        }
        // Check if there is a clear block winner at this height. If so return it.
        for (hash, votes) in current_votes.iter() {
            if *votes > total_vote_count / 2 {
                // we have a clear winner, return it
                return Some(*hash);
            }
        }
        // didn't find a clear winner
        None
    }

    // Finds the best child (one with highest votes)
    fn choose_best_child(&self, votes: &HashMap<Hash256, u64>) -> Option<Hash256> {
        if votes.is_empty() {
            return None;
        }

        // Iterate through hashmap to get child with maximum votes
        let best_child = votes.iter().max_by(|(child1, v1), (child2, v2)| {
            let mut result = v1.cmp(v2);
            // If votes are equal, choose smaller hash to break ties deterministically
            if result == Ordering::Equal {
                // Reverse so that max_by chooses smaller hash
                result = child1.cmp(child2).reverse();
            }
            result
        });

        Some(*best_child.unwrap().0)
    }
}

impl<T: Store, E: EthSpec> ForkChoice<T> for OptimizedLMDGhost<T, E> {
    fn new(store: Arc<T>) -> Self {
        OptimizedLMDGhost {
            cache: HashMap::new(),
            ancestors: vec![HashMap::new(); 16],
            latest_attestation_targets: HashMap::new(),
            children: HashMap::new(),
            max_known_height: SlotHeight::new(0),
            store,
            _phantom: PhantomData,
        }
    }

    fn add_block(
        &mut self,
        block: &BeaconBlock,
        block_hash: &Hash256,
        spec: &ChainSpec,
    ) -> Result<(), ForkChoiceError> {
        // get the height of the parent
        let parent_height = self
            .store
            .get::<BeaconBlock>(&block.previous_block_root)?
            .ok_or_else(|| ForkChoiceError::MissingBeaconBlock(block.previous_block_root))?
            .slot
            .height(spec.genesis_slot);

        let parent_hash = &block.previous_block_root;

        // add the new block to the children of parent
        (*self
            .children
            .entry(block.previous_block_root)
            .or_insert_with(|| vec![]))
        .push(block_hash.clone());

        // build the ancestor data structure
        for index in 0..16 {
            if parent_height % (1 << index) == 0 {
                self.ancestors[index].insert(*block_hash, *parent_hash);
            } else {
                // TODO: This is unsafe. Will panic if parent_hash doesn't exist. Using it for debugging
                let parent_ancestor = self.ancestors[index][parent_hash];
                self.ancestors[index].insert(*block_hash, parent_ancestor);
            }
        }
        // update the max height
        self.max_known_height = std::cmp::max(self.max_known_height, parent_height + 1);
        Ok(())
    }

    fn add_attestation(
        &mut self,
        validator_index: u64,
        target_block_root: &Hash256,
        spec: &ChainSpec,
    ) -> Result<(), ForkChoiceError> {
        // simply add the attestation to the latest_attestation_target if the block_height is
        // larger
        trace!(
            "Adding attestation of validator: {:?} for block: {}",
            validator_index,
            target_block_root
        );
        let attestation_target = self
            .latest_attestation_targets
            .entry(validator_index)
            .or_insert_with(|| *target_block_root);
        // if we already have a value
        if attestation_target != target_block_root {
            trace!("Old attestation found: {:?}", attestation_target);
            // get the height of the target block
            let block_height = self
                .store
                .get::<BeaconBlock>(&target_block_root)?
                .ok_or_else(|| ForkChoiceError::MissingBeaconBlock(*target_block_root))?
                .slot
                .height(spec.genesis_slot);

            // get the height of the past target block
            let past_block_height = self
                .store
                .get::<BeaconBlock>(&attestation_target)?
                .ok_or_else(|| ForkChoiceError::MissingBeaconBlock(*attestation_target))?
                .slot
                .height(spec.genesis_slot);
            // update the attestation only if the new target is higher
            if past_block_height < block_height {
                trace!("Updating old attestation");
                *attestation_target = *target_block_root;
            }
        }
        Ok(())
    }

    /// Perform lmd_ghost on the current chain to find the head.
    fn find_head(
        &mut self,
        justified_block_start: &Hash256,
        spec: &ChainSpec,
    ) -> Result<Hash256, ForkChoiceError> {
        debug!(
            "Starting optimised fork choice at block: {}",
            justified_block_start
        );
        let block = self
            .store
            .get::<BeaconBlock>(&justified_block_start)?
            .ok_or_else(|| ForkChoiceError::MissingBeaconBlock(*justified_block_start))?;

        let block_slot = block.slot;
        let state_root = block.state_root;
        let mut block_height = block_slot.height(spec.genesis_slot);

        let mut current_head = *justified_block_start;

        let mut latest_votes = self.get_latest_votes(&state_root, block_slot, spec)?;

        // remove any votes that don't relate to our current head.
        latest_votes
            .retain(|hash, _| self.get_ancestor(*hash, block_height, spec) == Some(current_head));

        // begin searching for the head
        loop {
            debug!(
                "Iteration for block: {} with vote length: {}",
                current_head,
                latest_votes.len()
            );
            // if there are no children, we are done, return the current_head
            let children = match self.children.get(&current_head) {
                Some(children) => children.clone(),
                None => {
                    debug!("Head found: {}", current_head);
                    return Ok(current_head);
                }
            };

            // logarithmic lookup blocks to see if there are obvious winners, if so,
            // progress to the next iteration.
            let mut step =
                power_of_2_below(self.max_known_height.saturating_sub(block_height).as_u64()) / 2;
            while step > 0 {
                trace!("Current Step: {}", step);
                if let Some(clear_winner) = self.get_clear_winner(
                    &latest_votes,
                    block_height - (block_height % step) + step,
                    spec,
                ) {
                    current_head = clear_winner;
                    break;
                }
                step /= 2;
            }
            if step > 0 {
                trace!("Found clear winner: {}", current_head);
            }
            // if our skip lookup failed and we only have one child, progress to that child
            else if children.len() == 1 {
                current_head = children[0];
                trace!(
                    "Lookup failed, only one child, proceeding to child: {}",
                    current_head
                );
            }
            // we need to find the best child path to progress down.
            else {
                trace!("Searching for best child");
                let mut child_votes = HashMap::new();
                for (voted_hash, vote) in latest_votes.iter() {
                    // if the latest votes correspond to a child
                    if let Some(child) = self.get_ancestor(*voted_hash, block_height + 1, spec) {
                        // add up the votes for each child
                        *child_votes.entry(child).or_insert_with(|| 0) += vote;
                    }
                }
                // check if we have votes of children, if not select the smallest hash child
                if child_votes.is_empty() {
                    current_head = *children
                        .iter()
                        .min_by(|child1, child2| child1.cmp(child2))
                        .expect("Must be children here");
                    trace!(
                        "Children have no votes - smallest hash chosen: {}",
                        current_head
                    );
                } else {
                    // given the votes on the children, find the best child
                    current_head = self
                        .choose_best_child(&child_votes)
                        .ok_or(ForkChoiceError::CannotFindBestChild)?;
                    trace!("Best child found: {}", current_head);
                }
            }

            // didn't find head yet, proceed to next iteration
            // update block height
            block_height = self
                .store
                .get::<BeaconBlock>(&current_head)?
                .ok_or_else(|| ForkChoiceError::MissingBeaconBlock(current_head))?
                .slot
                .height(spec.genesis_slot);
            // prune the latest votes for votes that are not part of current chosen chain
            // more specifically, only keep votes that have head as an ancestor
            for hash in latest_votes.keys() {
                trace!(
                    "Ancestor for vote: {} at height: {} is: {:?}",
                    hash,
                    block_height,
                    self.get_ancestor(*hash, block_height, spec)
                );
            }
            latest_votes.retain(|hash, _| {
                self.get_ancestor(*hash, block_height, spec) == Some(current_head)
            });
        }
    }
}

/// Type for storing blocks in a memory cache. Key is comprised of block-hash plus the height.
#[derive(PartialEq, Eq, Hash)]
pub struct CacheKey<T> {
    block_hash: Hash256,
    block_height: T,
}

impl<T> CacheKey<T> {
    pub fn new(block_hash: &Hash256, block_height: T) -> Self {
        CacheKey {
            block_hash: *block_hash,
            block_height,
        }
    }
}

#[cfg(test)]
mod tests {
    use super::*;

    #[test]
    pub fn test_power_of_2_below() {
        assert_eq!(power_of_2_below(4), 4);
        assert_eq!(power_of_2_below(5), 4);
        assert_eq!(power_of_2_below(7), 4);
        assert_eq!(power_of_2_below(24), 16);
        assert_eq!(power_of_2_below(32), 32);
        assert_eq!(power_of_2_below(33), 32);
        assert_eq!(power_of_2_below(63), 32);
    }

    #[test]
    pub fn test_power_of_2_below_large() {
        let pow: u64 = 1 << 24;
        for x in (pow - 20)..(pow + 20) {
            assert!(power_of_2_below(x) <= x, "{}", x);
        }
    }
}<|MERGE_RESOLUTION|>--- conflicted
+++ resolved
@@ -69,16 +69,10 @@
 
         let active_validator_indices =
             current_state.get_active_validator_indices(block_slot.epoch(spec.slots_per_epoch));
-        let validator_balances = &current_state.validator_balances;
 
         for index in active_validator_indices {
-<<<<<<< HEAD
-            let balance = std::cmp::min(validator_balances[index], spec.max_deposit_amount)
-                / spec.fork_choice_balance_increment;
-=======
             let balance = std::cmp::min(current_state.balances[index], spec.max_effective_balance)
                 / spec.effective_balance_increment;
->>>>>>> a3a941ef
             if balance > 0 {
                 if let Some(target) = self.latest_attestation_targets.get(&(index as u64)) {
                     *latest_votes.entry(*target).or_insert_with(|| 0) += balance;
